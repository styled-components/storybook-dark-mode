import * as React from 'react';
import { themes, ThemeVars } from '@storybook/theming';
import { IconButton } from '@storybook/components';

import Sun from './icons/Sun';
import Moon from './icons/Moon';

interface StorybookAPI {
  getChannel(): { on(event: string, cb: () => void): void };
  setOptions(options: any): void;
  on(event: string, callback: (data: any) => void): void;
  off(event: string, callback: (data: any) => void): void;
  getCurrentStoryData(): any;
}

interface DarkModeProps {
<<<<<<< HEAD
  api: StorybookAPI;
=======
  channel: {
    emit(event: string, value: any): void;
  };
  api: {
    setOptions(options: any): void;
    on(event: string, callback: (data: any) => void): void;
    off(event: string, callback: (data: any) => void): void;
    getCurrentStoryData(): any;
  };
>>>>>>> 39a93756
}

interface DarkModeStore {
  current: 'dark' | 'light';
  dark: ThemeVars;
  light: ThemeVars;
}

<<<<<<< HEAD
let defaultStore: DarkModeStore = {
  current: 'light',
  dark: themes.dark,
  light: themes.light
};
=======
export default class DarkMode extends React.Component<
  DarkModeProps,
  DarkModeState
  > {
  state = {
    isDark: false
  };
>>>>>>> 39a93756

const update = (newStore: any) => {
  window.localStorage.setItem('sb-addon-themes-3', JSON.stringify(newStore));
};

const store = (themes: { dark?: any; light?: any } = {}): DarkModeStore => {
  if (window.localStorage.getItem('sb-addon-themes-3')) {
    return JSON.parse(window.localStorage.getItem(
      'sb-addon-themes-3'
    ) as string);
  }

  defaultStore = { ...defaultStore, ...themes };
  return defaultStore;
};

function setTheme({
  api,
  toggle,
  themes
}: {
  api: StorybookAPI;
  toggle?: boolean;
  themes?: { dark?: ThemeVars; light?: ThemeVars };
}) {
  const currentStore = store(themes);
  let { current } = currentStore;

<<<<<<< HEAD
  if (toggle) {
    current = currentStore.current === 'dark' ? 'light' : 'dark';
    update({
      ...currentStore,
      current
=======
    this.setState({
      isDark
    }, () => {
      this.props.channel.emit('DARK_MODE', isDark);
>>>>>>> 39a93756
    });
  }

  api.setOptions({ theme: currentStore[current] });

  return current;
}

export const DarkModeHooks: React.FunctionComponent<DarkModeProps> = props => {
  const [isDark, setDark] = React.useState(false);

  function setDarkMode() {
    setTheme({ api: props.api, toggle: true });
    setDark(!isDark);
  }

  React.useEffect(() => {
    const channel = props.api.getChannel();

    channel.on('storiesConfigured', () => {
      const { parameters } = props.api.getCurrentStoryData();

      let darkTheme = themes.dark;
      let lightTheme = themes.light;

      if (parameters && parameters.darkMode) {
        darkTheme = parameters.darkMode.dark || darkTheme;
        lightTheme = parameters.darkMode.light || lightTheme;
      }

      const current = setTheme({
        api: props.api,
        themes: {
          light: lightTheme,
          dark: darkTheme
        }
      });

      setDark(current === 'dark');
    });
  }, []);

  return (
    <IconButton
      key="dark-mode"
      active={isDark}
      title={
        isDark ? 'Change theme to light mode' : 'Change theme to dark mode'
      }
      onClick={setDarkMode}
    >
      {isDark ? <Sun /> : <Moon />}
    </IconButton>
  );
};

export default DarkModeHooks;<|MERGE_RESOLUTION|>--- conflicted
+++ resolved
@@ -14,19 +14,10 @@
 }
 
 interface DarkModeProps {
-<<<<<<< HEAD
   api: StorybookAPI;
-=======
   channel: {
     emit(event: string, value: any): void;
   };
-  api: {
-    setOptions(options: any): void;
-    on(event: string, callback: (data: any) => void): void;
-    off(event: string, callback: (data: any) => void): void;
-    getCurrentStoryData(): any;
-  };
->>>>>>> 39a93756
 }
 
 interface DarkModeStore {
@@ -35,21 +26,11 @@
   light: ThemeVars;
 }
 
-<<<<<<< HEAD
 let defaultStore: DarkModeStore = {
   current: 'light',
   dark: themes.dark,
   light: themes.light
 };
-=======
-export default class DarkMode extends React.Component<
-  DarkModeProps,
-  DarkModeState
-  > {
-  state = {
-    isDark: false
-  };
->>>>>>> 39a93756
 
 const update = (newStore: any) => {
   window.localStorage.setItem('sb-addon-themes-3', JSON.stringify(newStore));
@@ -78,18 +59,11 @@
   const currentStore = store(themes);
   let { current } = currentStore;
 
-<<<<<<< HEAD
   if (toggle) {
     current = currentStore.current === 'dark' ? 'light' : 'dark';
     update({
       ...currentStore,
       current
-=======
-    this.setState({
-      isDark
-    }, () => {
-      this.props.channel.emit('DARK_MODE', isDark);
->>>>>>> 39a93756
     });
   }
 
@@ -104,6 +78,7 @@
   function setDarkMode() {
     setTheme({ api: props.api, toggle: true });
     setDark(!isDark);
+    props.channel.emit('DARK_MODE', !isDark);
   }
 
   React.useEffect(() => {
@@ -129,6 +104,7 @@
       });
 
       setDark(current === 'dark');
+      props.channel.emit('DARK_MODE', current === 'dark');
     });
   }, []);
 
